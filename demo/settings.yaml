# all paths are relative to this file

# paths
output_path: './'

# providers from which to search (case insensitive)
providers:
<<<<<<< HEAD
  - 'GlassDoor' 
=======

>>>>>>> f7e10d3a
  - 'Indeed'
  - 'Monster'
  - 'GlassDoorStatic'
  # - 'GlassDoorDynamic'

# filters
search_terms:
  region:
    province: 'ON'
    city:     'waterloo'
    domain:   'ca'
    radius:   10

  keywords:
    - 'Python'

black_list:
  - 'Infox Consulting'
  - 'Terminal'

# logging level options are: critical, error, warning, info, debug, notset
log_level: 'info'

# saves duplicates removed by tfidf filter to duplicate_list.csv
save_duplicates: False

# delaying algorithm configuration
delay_config:
    # functions used for delaying algorithm, options are: constant, linear, sigmoid
    function: 'linear'
    # maximum delay/upper bound for converging random delay
    delay: 10
    # minimum delay/lower bound for random delay
    min_delay: 1
    # random delay
    random: True
    # converging random delay, only used if 'random' is set to True
    converge: True<|MERGE_RESOLUTION|>--- conflicted
+++ resolved
@@ -5,11 +5,7 @@
 
 # providers from which to search (case insensitive)
 providers:
-<<<<<<< HEAD
-  - 'GlassDoor' 
-=======
 
->>>>>>> f7e10d3a
   - 'Indeed'
   - 'Monster'
   - 'GlassDoorStatic'
